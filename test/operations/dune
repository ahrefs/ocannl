(copy_files
 (files ../config/ocannl_config))

(executable
 (name micrograd_demo_logging)
 (package neural_nets_lib)
 (public_name neural_nets_lib.micrograd_demo_logging)
 (modules micrograd_demo_logging)
 (libraries ocannl)
 (preprocess
  (pps ppx_here ppx_ocannl)))

(subdir
 config
 (rule
  (target ocannl_backend.txt)
  (package neural_nets_lib)
  (deps
   ocannl_config
   (env_var OCANNL_BACKEND))
  (action
   (run %{dep:ocannl_read_config.exe} "--read=backend")))
 (rule
  (target ocannl_backend_extension.txt)
  (package neural_nets_lib)
  (deps
   ocannl_config
   (env_var OCANNL_BACKEND))
  (action
   (run %{dep:ocannl_read_config.exe} "--read=backend_extension"))))

; Solution: Create intermediate targets that guarantee file generation
; Step 1: Run the test and create a backend-specific sentinel file when done

(rule
 (targets micrograd_demo-%{read:config/ocannl_backend.txt}.done)
 (package neural_nets_lib)
 (deps
  ocannl_config
  (env_var OCANNL_BACKEND))
 (action
  (progn
   (run
    %{dep:micrograd_demo_logging.exe}
    "--ocannl_debug_backend=text"
    "--ocannl_log_file_stem=micrograd_demo_logging"
    "--ocannl_log_main_domain_to_stdout=false"
    "--ocannl_debug_log_to_stream_files=true"
    ; We have to clean up to avoid appending to results of a previous run
    "--ocannl_clean_up_log_files_on_startup=true")
   (write-file %{targets} "completed\n"))))

; Step 2: Process the log file, depending on the backend-specific sentinel

(rule
 (deps micrograd_demo-%{read:config/ocannl_backend.txt}.done)
 (target "%{read:config/ocannl_backend.txt}-0-0.log.actual")
 (package neural_nets_lib)
 (action
  (progn
   (run
    %{dep:../../tools/minised.exe}
    " = 0x[0-9a-fA-F]+"
    " = 0xNNNN"
    "log_files/%{read:config/ocannl_backend.txt}-0-0.log"
    "%{target}")
   (run
    %{dep:../../tools/minised.exe}
    " = 00[0-9a-fA-F]+"
    " = 0xNNNN"
    "%{target}"
    "%{target}")
   (run
    %{dep:../../tools/minised.exe}
    "\\([a-z0-9_]+\\)\\[0\\]{=[-.e0-9]+} = "
    "\\1[0]{=MAYBE UNINITIALIZED} = "
    "%{target}"
    "%{target}"))))

(rule
 (alias runtest)
 (package neural_nets_lib)
 (action
  (diff
   "micrograd_demo_logging-%{read:config/ocannl_backend.txt}-0-0.log.expected"
   "%{read:config/ocannl_backend.txt}-0-0.log.actual")))

(test
 (name threefry4x32_demo)
 (package neural_nets_lib)
 (deps
  ocannl_config
  (env_var OCANNL_BACKEND))
 (modules threefry4x32_demo)
 (libraries base ocannl)
 (preprocess
  (pps ppx_here ppx_ocannl)))

(test
 (name top_down_prec)
 (package neural_nets_lib)
 (deps
  ocannl_config
  (env_var OCANNL_BACKEND))
 (modules top_down_prec)
 (libraries base ocannl)
 (preprocess
  (pps ppx_here ppx_ocannl)))

; Generate both ll files and actual files in one rule using no-infer

(rule
 (target n3_fwd_with_prec-unoptimized.ll.actual)
 (package neural_nets_lib)
 (deps
  ocannl_config
  (env_var OCANNL_BACKEND))
 (action
  (no-infer
   (progn
    (run
     %{dep:threefry4x32_demo.exe}
     "--ocannl_output_prec_in_ll_files=true"
     "--ocannl_output_debug_files_in_build_directory=true")
    (copy build_files/n3_fwd-unoptimized.ll %{target})))))

(rule
 (targets
  top_down_prec-unoptimized.ll.actual
  top_down_prec.%{read:config/ocannl_backend_extension.txt}.actual)
 (package neural_nets_lib)
 (deps
  config/ocannl_backend_extension.txt
  ocannl_config
  (env_var OCANNL_BACKEND))
 (action
  (no-infer
   (progn
    (run
     %{dep:top_down_prec.exe}
     "--ocannl_output_prec_in_ll_files=true"
     "--ocannl_output_debug_files_in_build_directory=true")
    (copy
     build_files/d_fwd-unoptimized.ll
     top_down_prec-unoptimized.ll.actual)
    (copy
     build_files/d_fwd.%{read:config/ocannl_backend_extension.txt}
     top_down_prec.%{read:config/ocannl_backend_extension.txt}.actual)))))

(rule
 (alias runtest)
 (package neural_nets_lib)
 (action
  (diff
   "n3_fwd_with_prec-unoptimized.ll.expected"
   "n3_fwd_with_prec-unoptimized.ll.actual")))

(rule
 (alias runtest)
 (package neural_nets_lib)
 (action
  (diff
   "top_down_prec-unoptimized.ll.expected"
   "top_down_prec-unoptimized.ll.actual")))

(rule
 (alias runtest)
 (package neural_nets_lib)
 (deps
  config/ocannl_backend_extension.txt
  (env_var OCANNL_BACKEND))
 (action
  (diff
   "top_down_prec.%{read:config/ocannl_backend_extension.txt}.expected"
   "top_down_prec.%{read:config/ocannl_backend_extension.txt}.actual")))

(test
 (name test_vec_simple)
 (package neural_nets_lib)
 (deps
  ocannl_config
  (env_var OCANNL_BACKEND))
 (modules test_vec_simple)
 (libraries base ocannl)
 (preprocess
  (pps ppx_here ppx_ocannl)))

(test
 (name test_uniform_demo)
 (package neural_nets_lib)
 (deps
  ocannl_config
  (env_var OCANNL_BACKEND))
 (modules test_uniform_demo)
 (libraries base ocannl)
 (preprocess
  (pps ppx_here ppx_ocannl)))

(test
 (name test_threefry_precision)
 (package neural_nets_lib)
 (deps
  ocannl_config
  (env_var OCANNL_BACKEND))
 (modules test_threefry_precision)
 (libraries base ocannl)
 (preprocess
  (pps ppx_here ppx_ocannl)))

(test
 (name test_where_simple)
 (package neural_nets_lib)
 (deps
  ocannl_config
  (env_var OCANNL_BACKEND))
 (modules test_where_simple)
 (libraries ocannl base stdio)
 (preprocess
  (pps ppx_here ppx_ocannl))
 (modes exe))

(test
<<<<<<< HEAD
 (name test_record_syntax)
=======
 (name test_uniform1)
>>>>>>> 7fe3406b
 (package neural_nets_lib)
 (deps
  ocannl_config
  (env_var OCANNL_BACKEND))
<<<<<<< HEAD
 (modules test_record_syntax)
=======
 (modules test_uniform1)
>>>>>>> 7fe3406b
 (libraries base ocannl)
 (preprocess
  (pps ppx_here ppx_ocannl)))

(library
 (name operations_tutorials)
 (package neural_nets_lib)
 (inline_tests
  (deps
   ocannl_config
   (env_var OCANNL_BACKEND)))
 (libraries base dynlink ocannl)
 (modules hello_world_op zero2hero_1of7 primitive_ops test_threefry4x32)
 (preprocess
  (pps ppx_here ppx_expect ppx_inline_test ppx_ocannl))
 (modes best))<|MERGE_RESOLUTION|>--- conflicted
+++ resolved
@@ -220,20 +220,23 @@
  (modes exe))
 
 (test
-<<<<<<< HEAD
+ (name test_uniform1)
+ (package neural_nets_lib)
+ (deps
+  ocannl_config
+  (env_var OCANNL_BACKEND))
+ (modules test_uniform1)
+ (libraries base ocannl)
+ (preprocess
+  (pps ppx_here ppx_ocannl)))
+
+(test
  (name test_record_syntax)
-=======
- (name test_uniform1)
->>>>>>> 7fe3406b
- (package neural_nets_lib)
- (deps
-  ocannl_config
-  (env_var OCANNL_BACKEND))
-<<<<<<< HEAD
+ (package neural_nets_lib)
+ (deps
+  ocannl_config
+  (env_var OCANNL_BACKEND))
  (modules test_record_syntax)
-=======
- (modules test_uniform1)
->>>>>>> 7fe3406b
  (libraries base ocannl)
  (preprocess
   (pps ppx_here ppx_ocannl)))
